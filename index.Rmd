---
title: "Broman's Socks: An Exact Bayesian Analysis"
author: "Owen Daniel"
output:
  html_document:
    toc: true
    toc_depth: 1
always_allow_html: yes
---
```{r,echo= FALSE,message = FALSE, warning = FALSE, code = readLines(here::here("R/setup.R"))}
```

The problem of *Broman's Socks* was first analysed in a [blog post](http://www.sumsar.net/blog/2014/10/tiny-data-and-the-socks-of-karl-broman/) by Rasmus Baath, following a [tweet](https://twitter.com/kwbroman/status/523221976001679360) from Karl Broman. The problem can be stated as:

> Given that the first 11 socks that Karl Broman removed from his washing machine were all distinct, how many socks do we believe were in the washing machine to begin with?

<<<<<<< HEAD
Baath uses Approximate Bayesian Computation (ABC) to answer the question, and is an excellent introduction to this methodology. ABC is a partially Bayesian approach to modelling, which replaces specifying the likelihood function of the model with a sampling process to approximate it.

ABC is a powerful tool in settings where the likelihood may be hard to define, or as a learning tool to lower the barrier to entry for analysts without a background in probability or statistics. This comes at the cost of increased computational requirement, biases introduced by sampling processes, and arguably still requires the user to have the same level of mathematical understanding to ensure the sampled statistics are robust.
=======
Baath's analysis proceeds using Approximate Bayesian Computation (ABC), and is an excellent introduction to this methodology. ABC is a partially Bayesian approach to modeling, which replaces specifying the likelihood function of the model with a sampling process to approximate the likelihood.

ABC is a powerful tool in settings where the likelihood may be hard to define, or as a learning tool to lower the barrier to entry for analysts without a strong knowledge of probability. This comes at a cost of increased computational requirement, and biases introduced by sampling processes.
>>>>>>> 2ce328c7

In this analysis we demonstrate that with a willingness to perform some computation, we can derive an explicit formula for the likelihood function for Broman's socks, enabling an exact Bayesian analysis, avoiding the need for sampling:

* In the first section, we define the likelihood and derive an exact formula for it, before demonstrating that a classical (maximum likelihood) approach to solving the sock problem fails, neccesitating a Bayesian analysis.

* The second section conducts a Bayesian analysis, first using the prior distribution assumed by Baath, and we derive the posterior distribution for the number of socks. We propose an alternative form of prior distribution, and observe the impact this has on posterior estimates.

* In the final section we consider the quesiton of whether there is more information in Broman's tweet than first appears: did he stop at 11 socks because the 12th would break the streak? We derive the likelihood for this *stopping time* model, and again assess the impact this has on our inference.

<<<<<<< HEAD
Following the derivation of the likelihood functions will require some familiarity with combinatorics, however readers unfamiliar with this can skip the mathematical detail of the derivation.
=======
Whilst the distributions change quite dramatically under these changes in assumptions, what is clear is that Karl Broman washes a lot of socks.

Throughout we assume a basic familiarity with Bayesian methods, and in particular the notion of the likelihood and Bayes formula for combining this with prior distributions. Following the derivation of the likelihood functions will require some familiarity with combinatorics; however readers unfamiliar with this can skip the mathematical detail of the derivation.

<br>

#### *Next: [Part 1: The Likelihood](1_likelihood.html)*
>>>>>>> 2ce328c7
<|MERGE_RESOLUTION|>--- conflicted
+++ resolved
@@ -14,15 +14,10 @@
 
 > Given that the first 11 socks that Karl Broman removed from his washing machine were all distinct, how many socks do we believe were in the washing machine to begin with?
 
-<<<<<<< HEAD
 Baath uses Approximate Bayesian Computation (ABC) to answer the question, and is an excellent introduction to this methodology. ABC is a partially Bayesian approach to modelling, which replaces specifying the likelihood function of the model with a sampling process to approximate it.
 
 ABC is a powerful tool in settings where the likelihood may be hard to define, or as a learning tool to lower the barrier to entry for analysts without a background in probability or statistics. This comes at the cost of increased computational requirement, biases introduced by sampling processes, and arguably still requires the user to have the same level of mathematical understanding to ensure the sampled statistics are robust.
-=======
-Baath's analysis proceeds using Approximate Bayesian Computation (ABC), and is an excellent introduction to this methodology. ABC is a partially Bayesian approach to modeling, which replaces specifying the likelihood function of the model with a sampling process to approximate the likelihood.
 
-ABC is a powerful tool in settings where the likelihood may be hard to define, or as a learning tool to lower the barrier to entry for analysts without a strong knowledge of probability. This comes at a cost of increased computational requirement, and biases introduced by sampling processes.
->>>>>>> 2ce328c7
 
 In this analysis we demonstrate that with a willingness to perform some computation, we can derive an explicit formula for the likelihood function for Broman's socks, enabling an exact Bayesian analysis, avoiding the need for sampling:
 
@@ -32,14 +27,8 @@
 
 * In the final section we consider the quesiton of whether there is more information in Broman's tweet than first appears: did he stop at 11 socks because the 12th would break the streak? We derive the likelihood for this *stopping time* model, and again assess the impact this has on our inference.
 
-<<<<<<< HEAD
 Following the derivation of the likelihood functions will require some familiarity with combinatorics, however readers unfamiliar with this can skip the mathematical detail of the derivation.
-=======
-Whilst the distributions change quite dramatically under these changes in assumptions, what is clear is that Karl Broman washes a lot of socks.
-
-Throughout we assume a basic familiarity with Bayesian methods, and in particular the notion of the likelihood and Bayes formula for combining this with prior distributions. Following the derivation of the likelihood functions will require some familiarity with combinatorics; however readers unfamiliar with this can skip the mathematical detail of the derivation.
 
 <br>
 
 #### *Next: [Part 1: The Likelihood](1_likelihood.html)*
->>>>>>> 2ce328c7
